--- conflicted
+++ resolved
@@ -75,54 +75,29 @@
         X and y should be arrays of the appropriate dimensions as required by
         `SGDClassifier.fit()`.
         """
-<<<<<<< HEAD
         init_weight = self.get_weights()
-=======
-        init_weight = [self.classifier.coef_, self.classifier.intercept_]
->>>>>>> 67a6f31d
         # array used to store sum of all the weights for current min-batch
         mini_batch_coefs = np.zeros(init_weight[0].shape, dtype=np.float64, order="C")
-        mini_batch_intercept = np.zeros(init_weight[1].shape, dtype=np.float64, order="C")
+        mini_batch_intercept = np.zeros(
+            init_weight[1].shape, dtype=np.float64, order="C"
+        )
 
-<<<<<<< HEAD
         for i in range(len(X)):
-            self.classifier.partial_fit(X[i:(i+1)],y[i:(i+1)])
-=======
-        for i in range(len(x)):
-            self.classifier.partial_fit(X[i],y[i])
->>>>>>> 67a6f31d
+            self.classifier.partial_fit(X[i : (i + 1)], y[i : (i + 1)])
 
             coef = self.classifier.coef_
             intercept = self.classifier.intercept_
 
             # save the weight per sample
-<<<<<<< HEAD
             mini_batch_coefs = np.add(mini_batch_coefs, coef)
             mini_batch_intercept = np.add(mini_batch_intercept, intercept)
-=======
-            new_coefs = np.add(new_coefs, coef)
-            new_intercept = np.add(new_intercept, intercept)
->>>>>>> 67a6f31d
-
 
             # refresh the classifier
             self.classifier.coef_ = init_weight[0]
             self.classifier.intercept_ = init_weight[1]
-        
+
         # average against number of sample
-<<<<<<< HEAD
         mini_batch_coefs = np.true_divide(mini_batch_coefs, len(X))
         mini_batch_intercept = np.true_divide(mini_batch_intercept, len(X))
 
-        self.set_weights(mini_batch_coefs, mini_batch_intercept)
-=======
-        mini_batch_coefs = np.true_divide(mini_batch_coefs, len(x))
-        mini_batch_intercept = np.true_divide(mini_batch_intercept, len(x))
-
-
-        self.set_weights(mini_batch_coefs, mini_batch_intercept)
-
-        # TODO: implement. Need to consider how to set `t_` and `n_iter_`
-        
-        pass
->>>>>>> 67a6f31d
+        self.set_weights(mini_batch_coefs, mini_batch_intercept)